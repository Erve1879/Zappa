--- conflicted
+++ resolved
@@ -317,7 +317,7 @@
         "api_key": "your_api_key_id" // optional, use an existing API key. The option "api_key_required" must be true to apply
         "assume_policy": "my_assume_policy.json", // optional, IAM assume policy JSON file
         "attach_policy": "my_attach_policy.json", // optional, IAM attach policy JSON file
-        "authorization_type": "NONE", // optional, use "AWS_IAM" to require request signing
+        "authorization_type": "AWS_IAM", // optional, use IAM to require request signing. Defaults to "NONE".
         "aws_region": "us-east-1", // AWS Region (default US East),
         "callbacks": { // Call custom functions during the local Zappa deployment/update process
             "settings": "my_app.settings_callback", // After loading the settings
@@ -419,13 +419,9 @@
 
 You can use the `api_key_required` setting to generate and assign an API key to all the routes of your API Gateway. After redeployment, you can then pass the provided key as a header called `x-api-key` to access the restricted endpoints. Without the `x-api-key` header, you will receive a 403. [More information on API keys in the API Gateway](http://docs.aws.amazon.com/apigateway/latest/developerguide/how-to-api-keys.html)
 
-<<<<<<< HEAD
+You can enable IAM-based (v4 signing) authorization on an API by setting the `authorization_type` setting to `AWS_IAM`. Your API will then require signed requests and access can be controlled via [IAM policy](https://docs.aws.amazon.com/apigateway/latest/developerguide/api-gateway-iam-policy-examples.html). Unsigned requests will receive a 403 response, as will requesters who are not authorized to access the API.
+
 #### Deploying to a Domain With a Let's Encrypt Certificate (DNS Auth)
-=======
-You can enable IAM-based (v4 signing) authorization on an API by setting the `authorization_type` setting to `AWS_IAM`. Your API will then require signed requests and access can be controlled via [IAM policy](https://docs.aws.amazon.com/apigateway/latest/developerguide/api-gateway-iam-policy-examples.html). Unsigned requests will receive a 403 response, as will requesters who are not authorized to access the API.
-
-#### Deploying to a Domain With a Let's Encrypt Certificate
->>>>>>> 48faa45b
 
 If you want to use Zappa on a domain with a free Let's Encrypt certificate using automatic Route 53 based DNS Authentication, you can follow [this handy guide](https://github.com/Miserlou/Zappa/blob/master/docs/domain_with_free_ssl_dns.md).
 
