--- conflicted
+++ resolved
@@ -590,13 +590,10 @@
             self.api_stage)
 
         tabular_print("API Gateway URL", api_url)
-<<<<<<< HEAD
-        domain_url = self.zappa_settings[self.api_stage].get('domain', None)
-=======
+
         # There literally isn't a better way to do this. 
         # AWS provides no way to tie a APIGW domain name to its Lambda funciton.
         domain_url = self.stage_config.get('domain', None) 
->>>>>>> 0355f0c4
         tabular_print("Domain URL", domain_url)
 
         # Scheduled Events
