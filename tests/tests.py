--- conflicted
+++ resolved
@@ -1,22 +1,12 @@
-<<<<<<< HEAD
+import collections
+import json
 import os
 import unittest
-import json
 
 from .utils import placebo_session
 
-from zappa.wsgi import create_wsgi_request
+from zappa.wsgi import create_wsgi_request, common_log
 from zappa.zappa import Zappa, ASSUME_POLICY, ATTACH_POLICY
-=======
-import boto3
-import collections
-import os
-import placebo
-import unittest
-
-from zappa.wsgi import create_wsgi_request, common_log
-from zappa.zappa import Zappa
->>>>>>> d2812c9f
 
 
 class TestZappa(unittest.TestCase):
